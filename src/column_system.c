--- conflicted
+++ resolved
@@ -25,7 +25,7 @@
     bool activate)
 {
     ecs_sig_column_t *columns = ecs_vector_first(query->sig.columns);
-    int32_t i, count = ecs_vector_count(query->sig.columns);
+    uint32_t i, count = ecs_vector_count(query->sig.columns);
 
     for (i = 0; i < count; i ++) {
         if (columns[i].inout_kind == EcsIn) {
@@ -45,7 +45,7 @@
                 (!activate && !in->count))) 
             {
                 ecs_on_demand_out_t **out = ecs_vector_first(in->systems);
-                int32_t s, count = ecs_vector_count(in->systems);
+                uint32_t s, count = ecs_vector_count(in->systems);
 
                 for (s = 0; s < count; s ++) {
                     /* Increase the count of the system with the out params */
@@ -54,9 +54,13 @@
                     /* If this is the first out column that is requested from
                      * the OnDemand system, enable it */
                     if (activate && out[s]->count == 1) {
-                        ecs_enable(world, out[s]->system, true);
-                    } else if (!activate && !out[s]->count) {                
-                        ecs_enable(world, out[s]->system, false);
+                        EcsSystem *ptr = (EcsSystem*)ecs_get_ptr(world, out[s]->system, EcsColSystem);
+                        ecs_assert(ptr != NULL, ECS_INTERNAL_ERROR, NULL);
+                        ecs_enable_intern(world, out[s]->system, ptr, true, false);
+                    } else if (!activate && !out[s]->count) {
+                        EcsSystem *ptr = (EcsSystem*)ecs_get_ptr(world, out[s]->system, EcsColSystem); 
+                        ecs_assert(ptr != NULL, ECS_INTERNAL_ERROR, NULL);               
+                        ecs_enable_intern(world, out[s]->system, ptr, false, false);
                     }
                 }
             }
@@ -122,107 +126,169 @@
 
     /* If there are no out columns in the on-demand system, the system will
      * never be enabled */
-    ecs_assert(out_count != 0, ECS_NO_OUT_COLUMNS, NULL);
+    ecs_assert(out_count != 0, ECS_NO_OUT_COLUMNS, ecs_get_id(world, system));
+}
+
+/* Invoked when system becomes active or inactive */
+void ecs_system_activate(
+    ecs_world_t *world,
+    ecs_entity_t system,
+    bool activate)
+{
+    EcsColSystem *system_data = ecs_get_ptr(world, system, EcsColSystem);
+    ecs_assert(system_data != NULL, ECS_INTERNAL_ERROR, NULL);
+
+    /* If system contains in columns, signal that they are now in use */
+    activate_in_columns(world, system_data->query, world->on_activate_components, activate);
+
+    /* Invoke system status action */
+    ecs_invoke_status_action(world, system, system_data, 
+        activate ? EcsSystemActivated : EcsSystemDeactivated);
+}
+
+/* Actually enable or disable system */
+void ecs_enable_system(
+    ecs_world_t *world,
+    ecs_entity_t system,
+    EcsSystem *system_data,
+    bool enabled)
+{
+    if (ecs_has(world, system, EcsColSystem)) {
+        EcsColSystem *col_system = (EcsColSystem*)system_data;
+        ecs_query_t *query = col_system->query;
+
+        if (system_data->enabled != enabled) {
+            system_data->enabled = enabled;
+
+            if (ecs_vector_count(query->tables)) {
+                /* Only (de)activate system if it has non-empty tables. */
+                ecs_world_activate_system(
+                    world, system, col_system->base.kind, enabled);
+            }
+
+            /* Enable/disable systems that trigger on [in] enablement */
+            activate_in_columns(
+                world, 
+                query, 
+                world->on_enable_components, 
+                enabled);
+            
+            /* Invoke action for enable/disable status */
+            ecs_invoke_status_action(
+                world, system, col_system, 
+                enabled ? EcsSystemEnabled : EcsSystemDisabled);
+        }
+    } else {
+        system_data->enabled = enabled;
+    }  
+}
+
+/* Evaluate user & demand state, and determine whether the system actually needs
+ * to be enabled or disabled */
+void ecs_enable_intern(
+    ecs_world_t *world,
+    ecs_entity_t system,
+    EcsSystem *system_data,
+    bool enabled,
+    bool by_user)
+{
+    if (ecs_has(world, system, EcsColSystem)) {
+        EcsColSystem *col_system = (EcsColSystem*)system_data;
+
+        if (by_user) {
+            /* If the user state did not change, nothing needs to be done */
+            if (col_system->enabled_by_user != enabled) {
+                if (enabled) {
+                    ecs_assert(
+                        system_data->enabled == false, 
+                        ECS_INTERNAL_ERROR, 
+                        NULL);
+
+                    if (col_system->enabled_by_demand) {
+                        /* System can be turned on as there is demand for it */
+                        ecs_enable_system(world, system, system_data, true);
+                    } else {
+                        /* User enabled system but there is no demand for it, so
+                         * don't turn it on. System will turn on when demand is
+                         * created. */                        
+                    }
+                } else {
+                    if (!col_system->enabled_by_demand) {
+                        ecs_assert(
+                            system_data->enabled == false, 
+                            ECS_INTERNAL_ERROR, 
+                            NULL);
+
+                        /* If the user disabled the system but it was already
+                         * disabled because there was no demand for it, nothing
+                         * needs to be done right now. */                       
+                    } else {
+                        ecs_assert(
+                            system_data->enabled == true, 
+                            ECS_INTERNAL_ERROR, 
+                            NULL);
+
+                        /* If the user disabled the system and it was enabled
+                         * because there was demand for it, it needs to be
+                         * disabled. */
+                        ecs_enable_system(world, system, system_data, false);
+                    }
+                }
+
+                col_system->enabled_by_user = enabled;
+            }
+        } else {
+            /* If the demand state did not change, nothing needs to be done */
+            if (col_system->enabled_by_demand != enabled) {
+                if (enabled) {
+                    ecs_assert(
+                        system_data->enabled == false, 
+                        ECS_INTERNAL_ERROR, 
+                        NULL);
+
+                    if (col_system->enabled_by_user) {
+                        /* System can be turned on since the user has enabled it
+                         * and there is now demand. */
+                        ecs_enable_system(world, system, system_data, true);
+                    } else {
+                        /* Demand was created, but the user explicitly disabled
+                         * the system. Don't do anything. */
+                    }
+                } else {
+                    if (!col_system->enabled_by_user) {
+                        ecs_assert(
+                            system_data->enabled == false, 
+                            ECS_INTERNAL_ERROR, 
+                            NULL); 
+
+                        /* If the system is disabled because the user disabled
+                         * it and now there is also no more demand for it,
+                         * nothing needs to be done. */
+                    } else {
+                        ecs_assert(
+                            system_data->enabled == true, 
+                            ECS_INTERNAL_ERROR, 
+                            NULL);                        
+
+                        /* If the system was enabled by the user and now there
+                         * is no more demand for it, disable the system */
+                        ecs_enable_system(world, system, system_data, false);
+                    }
+                }
+
+                col_system->enabled_by_demand = enabled;
+            }
+        }
+    } else {
+        /* For row systems there is no such thing as on demand, so simply set
+         * the enabled status. */
+        ecs_enable_system(world, system, system_data, enabled);
+    }
 }
 
 /* -- Private API -- */
 
-<<<<<<< HEAD
 void ecs_invoke_status_action(
-=======
-/* Rematch system with tables after a change happened to a container or prefab */
-void ecs_rematch_system(
-    ecs_world_t *world,
-    ecs_entity_t system)
-{
-    EcsColSystem *system_data = ecs_get_ptr(world, system, EcsColSystem);
-    ecs_assert(system_data != NULL, ECS_INTERNAL_ERROR, 0);
-
-    ecs_chunked_t *tables = world->main_stage.tables;
-    uint32_t i, count = ecs_chunked_count(tables);
-
-    for (i = 0; i < count; i ++) {
-        /* Is the system currently matched with the table? */
-        ecs_table_t *table = ecs_chunked_get(tables, ecs_table_t, i);
-        int32_t match = table_matched(system_data, system_data->tables, table);
-
-        if (match_table(world, table, system, system_data, NULL)) {
-            /* If the table matches, and it is not currently matched, add */
-            if (match == -1) {
-                if (table_matched(system_data, system_data->inactive_tables, table) == -1) {
-                    add_table(world, system, system_data, table);
-                }
-
-            /* If table still matches and has cascade column, reevaluate the
-                * sources of references. This may have changed in case 
-                * components were added/removed to container entities */ 
-            } else if (system_data->base.cascade_by) {
-                resolve_cascade_container(
-                    world, system_data, match, table->type);
-            }
-        } else {
-            /* If table no longer matches, remove it */
-            if (match != -1) {
-                remove_table(system_data, system_data->tables, match);
-            } else {
-                /* Make sure the table is removed if it was inactive */
-                match = table_matched(
-                    system_data, system_data->inactive_tables, table);
-                if (match != -1) {
-                    remove_table(
-                        system_data, system_data->inactive_tables, match);
-                }
-            }
-        }
-    }
-
-    /* If the system has a CASCADE column and modifications were made, 
-     * reorder the system tables so that the depth order is preserved */
-    if (system_data->base.cascade_by) {
-        order_cascade_tables(world, system_data);
-    }
-
-    /* Enable/disable system if constraints are (not) met. If the system is
-     * already dis/enabled this operation has no side effects. */
-    ecs_enable_intern(world, system, (EcsSystem*)system_data, 
-        ecs_check_column_constraints(world, (EcsSystem*)system_data), false);
-}
-
-/** Revalidate references after a realloc occurred in a table */
-void ecs_revalidate_system_refs(
-    ecs_world_t *world,
-    ecs_entity_t system)
-{
-    EcsColSystem *system_data = ecs_get_ptr(world, system, EcsColSystem);
-    ecs_assert(system_data != NULL, ECS_INTERNAL_ERROR, 0);
-
-    if (!system_data->base.has_refs) {
-        return;
-    }
-
-    uint32_t i, count = ecs_vector_count(system_data->tables);
-    ecs_matched_table_t *table_data = ecs_vector_first(system_data->tables);
-
-    for (i = 0; i < count; i ++) {
-        if (!table_data[i].references) {
-            continue;
-        }
-
-        uint32_t r, ref_count = ecs_vector_count(table_data[i].references);
-        ecs_reference_t *refs = ecs_vector_first(table_data[i].references);
-
-        for (r = 0; r < ref_count; r ++) {
-            ecs_reference_t ref = refs[r];
-            ecs_entity_info_t info = {.entity = ref.entity};
-            refs[r].cached_ptr = ecs_get_ptr_intern(
-                world, &world->main_stage, &info, ref.component, false, true);
-        }            
-    }
-}
-
-/** Match new table against system (table is created after system) */
-void ecs_col_system_notify_of_table(
->>>>>>> 9f41029d
     ecs_world_t *world,
     ecs_entity_t system,
     EcsColSystem *system_data,
@@ -232,23 +298,6 @@
     if (action) {
         action(world, system, status, system_data->status_ctx);
     }
-}
-
-/* Invoked when system becomes active or inactive */
-void ecs_system_activate(
-    ecs_world_t *world,
-    ecs_entity_t system,
-    bool activate)
-{
-    EcsColSystem *system_data = ecs_get_ptr(world, system, EcsColSystem);
-    ecs_assert(system_data != NULL, ECS_INTERNAL_ERROR, NULL);
-
-    /* If system contains in columns, signal that they are now in use */
-    activate_in_columns(world, system_data->query, world->on_activate_components, activate);
-
-    /* Invoke system status action */
-    ecs_invoke_status_action(world, system, system_data, 
-        activate ? EcsSystemActivated : EcsSystemDeactivated);
 }
 
 void ecs_col_system_free(
@@ -275,12 +324,8 @@
     memset(system_data, 0, sizeof(EcsColSystem));
     system_data->base.action = action;
     system_data->base.enabled = true;
-<<<<<<< HEAD
-=======
     system_data->enabled_by_user = true;
     system_data->enabled_by_demand = true;
-    system_data->base.signature = ecs_os_strdup(sig);
->>>>>>> 9f41029d
     system_data->base.time_spent = 0;
     system_data->base.kind = kind;
     system_data->query = ecs_query_new_w_sig(world, result, sig);
@@ -340,7 +385,7 @@
     /* Check if all non-table column constraints are met. If not, disable
     * system (system will be enabled once constraints are met) */
     if (!ecs_sig_check_constraints(world, &system_data->query->sig)) {
-        ecs_enable(world, result, false);
+        ecs_enable_intern(world, result, (EcsSystem*)system_data, false, false);
     }
 
     /* If the query has a OnDemand system tag, register its [out] columns */
@@ -354,7 +399,6 @@
     return result;
 }
 
-
 /* -- Public API -- */
 
 void ecs_enable(
@@ -363,44 +407,15 @@
     bool enabled)
 {
     assert(world->magic == ECS_WORLD_MAGIC);
-    bool col_system = false;
 
     /* Try to get either ColSystem or RowSystem data */
     EcsSystem *system_data = (EcsSystem*)ecs_get_ptr(world, system, EcsColSystem);
     if (!system_data) {
         system_data = (EcsSystem*)ecs_get_ptr(world, system, EcsRowSystem);
-    } else {
-        col_system = true;
     }
 
     if (system_data) {
-        if (col_system) {
-            EcsColSystem *col_system_data = (EcsColSystem*)system_data;
-
-            if (system_data->enabled != enabled) {
-                system_data->enabled = enabled;
-
-                if (ecs_vector_count(col_system_data->query->tables)) {
-                    /* Only (de)activate system if it has non-empty tables. */
-                    ecs_world_activate_system(
-                        world, system, col_system_data->base.kind, enabled);
-                }
-
-                /* Enable/disable systems that trigger on [in] enablement */
-                activate_in_columns(
-                    world, 
-                    col_system_data->query, 
-                    world->on_enable_components, 
-                    enabled);
-                
-                /* Invoke action for enable/disable status */
-                ecs_invoke_status_action(
-                    world, system, col_system_data, 
-                    enabled ? EcsSystemEnabled : EcsSystemDisabled);
-            }
-        } else {
-            system_data->enabled = enabled;
-        }
+        ecs_enable_intern(world, system, system_data, enabled, true);
     } else {
         /* If entity is neither ColSystem nor RowSystem, it should be a type */
         EcsTypeComponent *type_data = ecs_get_ptr(
@@ -410,7 +425,7 @@
 
         ecs_type_t type = type_data->type;
         ecs_entity_t *array = ecs_vector_first(type);
-        int32_t i, count = ecs_vector_count(type);
+        uint32_t i, count = ecs_vector_count(type);
         for (i = 0; i < count; i ++) {
             /* Enable/disable all systems in type */
             ecs_enable(world, array[i], enabled);
@@ -459,33 +474,23 @@
         real_world = ((ecs_thread_t*)world)->world; /* dispel the magic */
     }
 
-<<<<<<< HEAD
     EcsColSystem *system_data = ecs_get_ptr( real_world, system, EcsColSystem);
-=======
+    assert(system_data != NULL);
+
     bool in_progress = real_world->in_progress;  
-
-    ecs_entity_info_t sys_info = {.entity = system};
-    EcsColSystem *system_data = ecs_get_ptr_intern(real_world, &real_world->main_stage, 
-        &sys_info, EEcsColSystem, false, false);
->>>>>>> 9f41029d
-    assert(system_data != NULL);
 
     if (!system_data->base.enabled) {
         return 0;
     }
 
-<<<<<<< HEAD
     ecs_get_stage(&real_world);
+
+    if (!param) {
+        param = system_data->base.ctx;
+    }
 
     /* If system should run at a fixed time interval, test if system should run
      * this iteration */
-=======
-    if (!param) {
-        param = system_data->base.ctx;
-    }
-
-    float system_delta_time = delta_time + system_data->time_passed;
->>>>>>> 9f41029d
     float period = system_data->period;
     float time_passed = system_data->time_passed + delta_time;
 
@@ -494,29 +499,21 @@
         if (t > period) {
             t = 0;
         }
-
         system_data->time_passed = t;
     } else {
         system_data->time_passed = time_passed;
         return 0;
     }
 
-<<<<<<< HEAD
-    /* If system profiling is enabled, record the time spent in the system */
-=======
-    if (period) {
-        if (!should_run(system_data, period, delta_time)) {
-            return 0;
-        }
-    }
-
+    /* Make sure we're staged before running the system so that it's safe to use
+     * API functions that add/remove components */
     ecs_stage_t *stage = NULL;
     if (!in_progress) {
         real_world->in_progress = true;
         stage = ecs_get_stage(&real_world);
     }    
 
->>>>>>> 9f41029d
+    /* If system profiling is enabled, record the time spent in the system */
     ecs_time_t time_start;
     bool measure_time = real_world->measure_system_time;
     if (measure_time) {
@@ -561,7 +558,7 @@
     }
 
     /* If world wasn't in progress when we entered this function, we need to
-     * merge and reset the value */
+     * merge and reset the in_progress value */
     if (!in_progress) {
         real_world->in_progress = false;
         ecs_stage_merge(real_world, stage);
