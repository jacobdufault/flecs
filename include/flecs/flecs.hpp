--- conflicted
+++ resolved
@@ -399,19 +399,11 @@
     }
 
     /* Time management */
-<<<<<<< HEAD
-    void set_target_fps(std::int32_t target_fps) const {
-        ecs_set_target_fps(m_world, target_fps);
-    }
-
-    std::int32_t get_target_fps() const {
-=======
     void set_target_fps(float target_fps) const {
         ecs_set_target_fps(m_world, target_fps);
     }
 
     float get_target_fps() const {
->>>>>>> 9f41029d
         return ecs_get_target_fps(m_world);
     }
 
