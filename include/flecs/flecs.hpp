--- conflicted
+++ resolved
@@ -702,14 +702,9 @@
         : m_world(nullptr)
         , m_id(0) { }
 
-<<<<<<< HEAD
-    static entity nil(world& world) {
-        return entity(world, static_cast<entity_t>(0));
-=======
     static
     flecs::entity nil(const world& world) {
         return flecs::entity(world.c_ptr(), (ecs_entity_t)0);
->>>>>>> c4ca0d9f
     }
 
     entity_t id() const {
