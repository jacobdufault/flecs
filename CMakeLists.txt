--- conflicted
+++ resolved
@@ -1,4 +1,4 @@
-cmake_minimum_required(VERSION 3.16)
+cmake_minimum_required(VERSION 3.5)
 
 project(flecs LANGUAGES C)
 
@@ -35,6 +35,7 @@
         include/flecs/private/vector.h
         include/flecs.h
         include/flecs/bake_config.h
+        include/flecs/flecs.hpp
         include/flecs/os_api.h
         include/flecs/type.h)
 
@@ -83,9 +84,7 @@
 
 # build the shared library
 
-add_library(flecs SHARED)
-
-target_sources(flecs PRIVATE ${INC} ${SRC})
+add_library(flecs SHARED ${INC} ${SRC})
 
 target_default_compile_options_c(flecs)
 target_default_compile_warnings_c(flecs)
@@ -94,9 +93,7 @@
 
 # build the static library
 
-add_library(flecs_static STATIC)
-
-target_sources(flecs_static PRIVATE ${INC} ${SRC})
+add_library(flecs_static STATIC ${INC} ${SRC})
 
 target_default_compile_options_c(flecs_static)
 target_default_compile_warnings_c(flecs_static)
@@ -104,10 +101,9 @@
 target_include_directories(flecs_static PUBLIC include)
 target_compile_definitions(flecs_static PUBLIC flecs_STATIC)
 
-<<<<<<< HEAD
 # define the install steps
 
-install(DIRECTORY ${PROJECT_SOURCE_DIR}/include
+install(DIRECTORY "${PROJECT_SOURCE_DIR}/include/"
         DESTINATION include
         FILES_MATCHING
         PATTERN "*.h"
@@ -117,18 +113,4 @@
         DESTINATION lib)
 
 install(TARGETS flecs_static
-        DESTINATION lib)
-=======
-target_include_directories(flecs PUBLIC "${CMAKE_CURRENT_LIST_DIR}/include")
-target_include_directories(flecs_static PUBLIC "${CMAKE_CURRENT_LIST_DIR}/include")
-
-install(
-	DIRECTORY ${PROJECT_SOURCE_DIR}/include/ DESTINATION include FILES_MATCHING PATTERN "*.h" PATTERN "*.hpp"
-)
-install(
-	TARGETS flecs_static DESTINATION lib
-)
-install(
-	TARGETS flecs DESTINATION lib
-)
->>>>>>> 40da85c2
+        DESTINATION lib)